/*
 * ProGuard -- shrinking, optimization, obfuscation, and preverification
 *             of Java bytecode.
 *
 * Copyright (c) 2002-2020 Guardsquare NV
 *
 * This program is free software; you can redistribute it and/or modify it
 * under the terms of the GNU General Public License as published by the Free
 * Software Foundation; either version 2 of the License, or (at your option)
 * any later version.
 *
 * This program is distributed in the hope that it will be useful, but WITHOUT
 * ANY WARRANTY; without even the implied warranty of MERCHANTABILITY or
 * FITNESS FOR A PARTICULAR PURPOSE. See the GNU General Public License for
 * more details.
 *
 * You should have received a copy of the GNU General Public License along
 * with this program; if not, write to the Free Software Foundation, Inc.,
 * 59 Temple Place, Suite 330, Boston, MA 02111-1307 USA
 */
package proguard.optimize.gson;

<<<<<<< HEAD
import proguard.AppView;
=======
import org.apache.logging.log4j.Level;
import org.apache.logging.log4j.LogManager;
import org.apache.logging.log4j.Logger;
>>>>>>> 0bfd2bd8
import proguard.Configuration;
import proguard.classfile.*;
import proguard.classfile.attribute.visitor.AllAttributeVisitor;
import proguard.classfile.editor.ClassEditor;
import proguard.classfile.editor.CodeAttributeEditor;
import proguard.classfile.editor.ConstantPoolEditor;
import proguard.classfile.editor.PeepholeEditor;
import proguard.classfile.util.*;
import proguard.classfile.visitor.*;
import proguard.io.ClassPathDataEntry;
import proguard.io.ClassReader;
import proguard.pass.Pass;
import proguard.util.ProcessingFlagSetter;
import proguard.util.ProcessingFlags;
import proguard.util.StringUtil;

import java.io.IOException;
import java.io.PrintWriter;
import java.util.HashMap;
import java.util.Map;

import static proguard.classfile.ClassConstants.CLASS_FILE_EXTENSION;
import static proguard.optimize.gson.GsonClassConstants.NAME_EXCLUDER;
import static proguard.optimize.gson.GsonClassConstants.NAME_GSON;
import static proguard.optimize.gson.OptimizedClassConstants.*;

/**
 * This pass is the entry point for the GSON optimizations.
 *
 * The optimization roughly performs the following steps:
 *
 * - Find all usages of GSON in the program code: calls to toJson() or fromJson().
 *
 * - Derive the domain classes that are involved in the GSON call, either
 *   directly (passed as argument to GSON) or indirectly (a field or element
 *   type of another domain class).
 *
 * - Inject optimized methods into the domain classes that serialize and
 *   deserialize the fields of the domain class without relying on reflection.
 *
 * - Inject and register GSON type adapters that utilize the optimized
 *   serialization and deserialization methods on the domain classes and bypass
 *   the reflective GSON implementation.
 *
 * As an additional protection measure, the JSON field names are assigned to
 * a field index. The mapping between field indices and field names is done
 * from the classes _OptimizedJsonReaderImpl and _OptimizedJsonWriterImpl, which
 * have String encryption applied to them. This allows injecting serialization
 * and deserialization code into the domain classes that have no JSON field
 * names stored in them as plain text.
 *
 * @author Lars Vandenbergh
 * @author Rob Coekaerts
 */
public class GsonOptimizer implements Pass
{
    private static final Logger logger = LogManager.getLogger(GsonOptimizer.class);
    //*
    public static final boolean DEBUG = false;
    /*/
    public static       boolean DEBUG = System.getProperty("go") != null;
    //*/


    // The order of this matters to ensure that the class references are
    // initialized properly.
    private static final String[] TEMPLATE_CLASSES =
        {
            NAME_OPTIMIZED_TYPE_ADAPTER,
            NAME_GSON_UTIL,
            NAME_OPTIMIZED_JSON_READER,
            NAME_OPTIMIZED_JSON_READER_IMPL,
            NAME_OPTIMIZED_JSON_WRITER,
            NAME_OPTIMIZED_JSON_WRITER_IMPL,
            NAME_OPTIMIZED_TYPE_ADAPTER_FACTORY
        };

    private final Configuration configuration;

    public GsonOptimizer(Configuration configuration)
    {
        this.configuration = configuration;
    }


    /**
     * Performs the Gson optimizations.
     *
     * @throws IOException when the injected template classes cannot be read.
     */
    @Override
    public void execute(AppView appView) throws IOException
    {
        // Do we have Gson code?
        if (appView.programClassPool.getClass("com/google/gson/Gson") == null)
        {
            return;
        }

        if (configuration.verbose)
        {
            System.out.println("Optimizing usages of Gson library...");
        }

        // Set all fields of Gson to public.
        appView.programClassPool.classesAccept(
            new ClassNameFilter(StringUtil.join(",",
                                                NAME_GSON,
                                                NAME_EXCLUDER),
            new AllFieldVisitor(
            new MemberAccessSetter(AccessConstants.PUBLIC))));

        // To allow mocking Gson instances in unit tests, we remove the
        // final qualifier from the Gson class.
        appView.programClassPool.classesAccept(
            new ClassNameFilter(NAME_GSON,
            new MemberAccessFlagCleaner(AccessConstants.FINAL)));

        // Setup Gson context that represents how Gson is used in program
        // class pool.
        WarningPrinter warningPrinter =
            new WarningLogger(logger, configuration.warn);

        GsonContext gsonContext = new GsonContext();
        gsonContext.setupFor(appView.programClassPool, appView.libraryClassPool, warningPrinter);

        // Is there something to optimize at all?
        if (gsonContext.gsonDomainClassPool.size() > 0)
        {

            // Collect fields that need to be serialized and deserialized.
            OptimizedJsonInfo serializationInfo   = new OptimizedJsonInfo();
            OptimizedJsonInfo deserializationInfo = new OptimizedJsonInfo();

            OptimizedJsonFieldCollector serializedFieldCollector =
                new OptimizedJsonFieldCollector(serializationInfo,
                                                OptimizedJsonFieldCollector.Mode.serialize);
            OptimizedJsonFieldCollector deserializedFieldCollector =
                new OptimizedJsonFieldCollector(deserializationInfo,
                                                OptimizedJsonFieldCollector.Mode.deserialize);

            gsonContext.gsonDomainClassPool
                .classesAccept(
                    new MultiClassVisitor(
                        new OptimizedJsonFieldVisitor(serializedFieldCollector,
                                                      serializedFieldCollector),
                        new OptimizedJsonFieldVisitor(deserializedFieldCollector,
                                                      deserializedFieldCollector)));

            // Delete all @SerializedName and @Expose annotations
            gsonContext.gsonDomainClassPool
                .classesAccept(new GsonAnnotationCleaner(gsonContext.gsonRuntimeSettings));

            // Assign random indices to classes and fields.
            serializationInfo.assignIndices();
            deserializationInfo.assignIndices();

            // Inject all serialization and deserialization template classes.
            ClassReader helperClassReader =
                new ClassReader(false, false, false, false, null,
                                new MultiClassVisitor(
                                    new ProcessingFlagSetter(ProcessingFlags.INJECTED),
                                    new ClassPresenceFilter(appView.programClassPool, null,
                                                            new ClassPoolFiller(appView.programClassPool)),
                                    new ClassReferenceInitializer(appView.programClassPool, appView.libraryClassPool),
                                    new ClassSubHierarchyInitializer()));

            for (String clazz : TEMPLATE_CLASSES)
            {
                helperClassReader.read(new ClassPathDataEntry(clazz + CLASS_FILE_EXTENSION));
                for (Clazz domainClass : gsonContext.gsonDomainClassPool.classes())
                {
                    appView.extraDataEntryNameMap.addExtraClassToClass(domainClass.getName(), clazz);
                }
            }

            // Inject serialization and deserialization data structures in
            // _OptimizedJsonReaderImpl and _OptimizedJsonWriterImpl.
            BranchTargetFinder branchTargetFinder = new BranchTargetFinder();
            CodeAttributeEditor codeAttributeEditor =
                new CodeAttributeEditor(true, false);

            appView.programClassPool
                .classesAccept(NAME_OPTIMIZED_JSON_WRITER_IMPL,
                    new MultiClassVisitor(
                        // Class encryption is disabled to avoid performance loss.
                        // new ProcessingFlagSetter(ProcessingFlags.ENCRYPT),
                        new AllMemberVisitor(
                        new MemberNameFilter(OptimizedClassConstants.METHOD_NAME_INIT_NAMES,
                        new MemberDescriptorFilter(OptimizedClassConstants.METHOD_TYPE_INIT_NAMES,
                        new AllAttributeVisitor(
                        new OptimizedJsonWriterImplInitializer(appView.programClassPool,
                                                               appView.libraryClassPool,
                                                               codeAttributeEditor,
                                                               serializationInfo)))))));

            appView.programClassPool
                .classesAccept(NAME_OPTIMIZED_JSON_READER_IMPL,
                    new MultiClassVisitor(
                        new AllMemberVisitor(
                        new MemberNameFilter(OptimizedClassConstants.METHOD_NAME_INIT_NAMES_MAP,
                        new MemberDescriptorFilter(OptimizedClassConstants.METHOD_TYPE_INIT_NAMES_MAP,
                        new AllAttributeVisitor(
                        new OptimizedJsonReaderImplInitializer(appView.programClassPool,
                                                               appView.libraryClassPool,
                                                               codeAttributeEditor,
                                                               deserializationInfo)))))));

            // Inject serialization and deserialization code in domain classes.
            gsonContext.gsonDomainClassPool
                .classesAccept(new ClassAccessFilter(0, AccessConstants.ENUM,
                               new GsonSerializationOptimizer(appView.programClassPool,
                                                              appView.libraryClassPool,
                                                              gsonContext.gsonRuntimeSettings,
                                                              serializationInfo,
                                                              appView.extraDataEntryNameMap)));
            gsonContext.gsonDomainClassPool
                .classesAccept(new ClassAccessFilter(0, AccessConstants.ENUM,
                               new GsonDeserializationOptimizer(appView.programClassPool,
                                                                appView.libraryClassPool,
                                                                gsonContext.gsonRuntimeSettings,
                                                                deserializationInfo,
                                                                appView.extraDataEntryNameMap)));
            gsonContext.gsonDomainClassPool
                .classesAccept(new ClassReferenceInitializer(appView.programClassPool, appView.libraryClassPool));

            // Inject type adapters for all serialized and deserialized classes that are not abstract and hence can
            // be instantiated directly.
            Map<String, String> typeAdapterRegistry = new HashMap<>();
            OptimizedTypeAdapterAdder optimizedTypeAdapterAdder =
                new OptimizedTypeAdapterAdder(appView.programClassPool,
                                              appView.libraryClassPool,
                                              codeAttributeEditor,
                                              serializationInfo,
                                              deserializationInfo,
                                              appView.extraDataEntryNameMap,
                                              typeAdapterRegistry,
                                              gsonContext.gsonRuntimeSettings);

            gsonContext.gsonDomainClassPool.classesAccept(
                new ClassAccessFilter(0, AccessConstants.ABSTRACT,
                optimizedTypeAdapterAdder));

            // Implement type adapter factory.
            appView.programClassPool.classAccept(NAME_OPTIMIZED_TYPE_ADAPTER_FACTORY,
                new MultiClassVisitor(
                new AllMemberVisitor(
                new AllAttributeVisitor(
                new PeepholeEditor(branchTargetFinder, codeAttributeEditor,
                new OptimizedTypeAdapterFactoryInitializer(appView.programClassPool,
                                                           codeAttributeEditor,
                                                           typeAdapterRegistry,
                                                           gsonContext.gsonRuntimeSettings)))),
                new ClassReferenceInitializer(appView.programClassPool, appView.libraryClassPool)));


            // Add excluder field to Gson class if not present to support
            // @Expose in earlier Gson versions (down to 2.1).
            ProgramClass  gsonClass     = (ProgramClass) appView.programClassPool.getClass(NAME_GSON);
            MemberCounter memberCounter = new MemberCounter();
            gsonClass.accept(new NamedFieldVisitor(FIELD_NAME_EXCLUDER,
                                                   FIELD_TYPE_EXCLUDER,
                                                   memberCounter));
            boolean addExcluder = memberCounter.getCount() == 0;
            if (addExcluder)
            {
                ConstantPoolEditor constantPoolEditor = new ConstantPoolEditor(gsonClass,
                                                                               appView.programClassPool,
                                                                               appView.libraryClassPool);

                int          nameIndex       = constantPoolEditor.addUtf8Constant(FIELD_NAME_EXCLUDER);
                int          descriptorIndex = constantPoolEditor.addUtf8Constant(FIELD_TYPE_EXCLUDER);
                ProgramField field           = new ProgramField(AccessConstants.PUBLIC,
                                                                nameIndex,
                                                                descriptorIndex,
                                                                null);

                ClassEditor classEditor = new ClassEditor(gsonClass);
                classEditor.addField(field);
                gsonClass.fieldsAccept(new ClassReferenceInitializer(appView.programClassPool, appView.libraryClassPool));
                gsonClass.constantPoolEntriesAccept(new ClassReferenceInitializer(appView.programClassPool, appView.libraryClassPool));
            }

            // Inject code that registers inject type adapter factory for optimized domain classes in Gson constructor.
            appView.programClassPool.classAccept(NAME_GSON,
                new MultiClassVisitor(
                    new AllMemberVisitor(
                        new MemberNameFilter(ClassConstants.METHOD_NAME_INIT,
                        new GsonConstructorPatcher(codeAttributeEditor, addExcluder))),
                    new ClassReferenceInitializer(appView.programClassPool, appView.libraryClassPool)));


            logger.info("  Number of optimized serializable classes:      {}", gsonContext.gsonDomainClassPool.size() );

            if (logger.getLevel().isLessSpecificThan(Level.DEBUG))
            {
                // Inject instrumentation code in Gson.toJson() and Gson.fromJson().
                appView.programClassPool.classAccept(NAME_GSON,
                    new AllMethodVisitor(
                    new MultiMemberVisitor(
                    new MemberNameFilter(GsonClassConstants.METHOD_NAME_TO_JSON,
                    new MemberDescriptorFilter(StringUtil.join(",",
                                                               GsonClassConstants.METHOD_TYPE_TO_JSON_OBJECT_TYPE_WRITER,
                                                               GsonClassConstants.METHOD_TYPE_TO_JSON_JSON_ELEMENT_WRITER),
                    new AllAttributeVisitor(
                    new PeepholeEditor(branchTargetFinder, codeAttributeEditor,
                    new GsonInstrumentationAdder(appView.programClassPool,
                                                 appView.libraryClassPool,
                                                 codeAttributeEditor))))),

                    new MemberNameFilter(GsonClassConstants.METHOD_NAME_FROM_JSON,
                    new MemberDescriptorFilter(GsonClassConstants.METHOD_TYPE_FROM_JSON_JSON_READER_TYPE,
                    new AllAttributeVisitor(
                    new PeepholeEditor(branchTargetFinder, codeAttributeEditor,
                    new GsonInstrumentationAdder(appView.programClassPool,
                                                 appView.libraryClassPool,
                                                 codeAttributeEditor))))))));
            }
        }
    }
}<|MERGE_RESOLUTION|>--- conflicted
+++ resolved
@@ -20,13 +20,10 @@
  */
 package proguard.optimize.gson;
 
-<<<<<<< HEAD
-import proguard.AppView;
-=======
 import org.apache.logging.log4j.Level;
 import org.apache.logging.log4j.LogManager;
 import org.apache.logging.log4j.Logger;
->>>>>>> 0bfd2bd8
+import proguard.AppView;
 import proguard.Configuration;
 import proguard.classfile.*;
 import proguard.classfile.attribute.visitor.AllAttributeVisitor;
@@ -126,10 +123,7 @@
             return;
         }
 
-        if (configuration.verbose)
-        {
-            System.out.println("Optimizing usages of Gson library...");
-        }
+        logger.info("Optimizing usages of Gson library...");
 
         // Set all fields of Gson to public.
         appView.programClassPool.classesAccept(
