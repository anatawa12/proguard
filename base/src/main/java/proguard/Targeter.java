--- conflicted
+++ resolved
@@ -20,12 +20,9 @@
  */
 package proguard;
 
-<<<<<<< HEAD
-=======
 import org.apache.logging.log4j.LogManager;
 import org.apache.logging.log4j.Logger;
 import proguard.classfile.ClassPool;
->>>>>>> 0bfd2bd8
 import proguard.classfile.util.ClassUtil;
 import proguard.classfile.visitor.ClassVersionSetter;
 import proguard.pass.Pass;
@@ -55,10 +52,7 @@
     @Override
     public void execute(AppView appView) throws IOException
     {
-        if (configuration.verbose)
-        {
-            System.out.println("Setting target versions...");
-        }
+        logger.info("Setting target versions...");
 
         Set newerClassVersions = configuration.warn != null ? null : new HashSet();
 
@@ -74,11 +68,7 @@
             while (iterator.hasNext())
             {
                 Integer classVersion = (Integer)iterator.next();
-<<<<<<< HEAD
-                System.err.print(ClassUtil.externalClassVersion(classVersion));
-=======
                 logger.error(ClassUtil.externalClassVersion(classVersion.intValue()));
->>>>>>> 0bfd2bd8
 
                 if (iterator.hasNext())
                 {
